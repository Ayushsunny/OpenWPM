--- conflicted
+++ resolved
@@ -32,13 +32,12 @@
 LOGGER_SETTINGS = MPLogger.parse_config_from_env()
 MAX_JOB_RETRIES = int(os.getenv('MAX_JOB_RETRIES', '2'))
 
-<<<<<<< HEAD
-EXTENDED_LEASE_TIME = 2 * (TIMEOUT + DWELL_TIME + 30)
-=======
+
 if CALLSTACK_INSTRUMENT is True:
     # Must have JS_INSTRUMENT True for CALLSTACK_INSTRUMENT to work
     JS_INSTRUMENT = True
->>>>>>> 057335ab
+
+EXTENDED_LEASE_TIME = 2 * (TIMEOUT + DWELL_TIME + 30)
 
 # Loads the default manager params
 # We can't use more than one browser per instance because the job management
