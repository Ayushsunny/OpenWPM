import json
import os
import subprocess
from collections import OrderedDict
from copy import deepcopy
from sys import platform

from tabulate import tabulate


def parse_http_stack_trace_str(trace_str):
    """Parse a stacktrace string and return an array of dict."""
    stack_trace = []
    frames = trace_str.split("\n")
    for frame in frames:
        try:
            func_name, rest = frame.split("@", 1)
            rest, async_cause = rest.rsplit(";", 1)
            filename, line_no, col_no = rest.rsplit(":", 2)
            stack_trace.append(
                {
                    "func_name": func_name,
                    "filename": filename,
                    "line_no": line_no,
                    "col_no": col_no,
                    "async_cause": async_cause,
                }
            )
        except Exception as exc:
            print("Exception parsing the stack frame %s %s" % (frame, exc))
    return stack_trace


def get_firefox_binary_path():
    """
    If ../../firefox-bin/firefox-bin or os.environ["FIREFOX_BINARY"] exists,
    return it. Else, throw a RuntimeError.
    """
    if "FIREFOX_BINARY" in os.environ:
        firefox_binary_path = os.environ["FIREFOX_BINARY"]
        if not os.path.isfile(firefox_binary_path):
            raise RuntimeError(
                "No file found at the path specified in "
                "environment variable `FIREFOX_BINARY`."
                "Current `FIREFOX_BINARY`: %s" % firefox_binary_path
            )
        return firefox_binary_path

    root_dir = os.path.dirname(__file__) + "/../.."
    if platform == "darwin":
        firefox_binary_path = os.path.abspath(
            root_dir + "/Nightly.app/Contents/MacOS/firefox-bin"
        )
    else:
        firefox_binary_path = os.path.abspath(root_dir + "/firefox-bin/firefox-bin")

    if not os.path.isfile(firefox_binary_path):
        raise RuntimeError(
            "The `firefox-bin/firefox-bin` binary is not found in the root "
            "of the  OpenWPM directory (did you run the install script "
            "(`install.sh`)?). Alternatively, you can specify a binary "
            "location using the OS environment variable FIREFOX_BINARY."
        )
    return firefox_binary_path


def get_version():
    """Return OpenWPM version tag/current commit and Firefox version """
    try:
        openwpm = subprocess.check_output(
            ["git", "describe", "--tags", "--always"]
        ).strip()
    except subprocess.CalledProcessError:
        ver = os.path.join(os.path.dirname(__file__), "../../VERSION")
        with open(ver, "r") as f:
            openwpm = f.readline().strip()

    firefox_binary_path = get_firefox_binary_path()
    try:
        firefox = subprocess.check_output([firefox_binary_path, "--version"])
    except subprocess.CalledProcessError as e:
        raise RuntimeError("Firefox not found. " " Did you run `./install.sh`?") from e

    ff = firefox.split()[-1]
    return openwpm, ff


def get_configuration_string(manager_params, browser_params, versions):
    """Construct a well-formatted string for {manager,browser}params

    Constructs a pretty printed string of all parameters. The config
    dictionaries are split to try to avoid line wrapping for reasonably
    size terminal windows.
    """

    config_str = "\n\nOpenWPM Version: %s\nFirefox Version: %s\n" % versions
    config_str += "\n========== Manager Configuration ==========\n"
    config_str += json.dumps(
        manager_params, sort_keys=True, indent=2, separators=(",", ": ")
    )
    config_str += "\n\n========== Browser Configuration ==========\n"
    print_params = [deepcopy(x) for x in browser_params]
    table_input = list()
    profile_dirs = OrderedDict()
    archive_dirs = OrderedDict()
    js_config = OrderedDict()
    profile_all_none = archive_all_none = True
    for item in print_params:
        browser_id = item["browser_id"]

        # Update print flags
        if item["seed_tar"] is not None:
            profile_all_none = False
        if item["profile_archive_dir"] is not None:
            archive_all_none = False

        # Separate out long profile directory strings
<<<<<<< HEAD
        profile_dirs[browser_id] = item.pop('seed_tar')
        archive_dirs[browser_id] = item.pop('profile_archive_dir')
        js_config[browser_id] = item.pop('js_instrument_settings')

        try:
            js_config[browser_id] = json.loads(js_config[browser_id])
        except Exception:
            pass
=======
        profile_dirs[browser_id] = item.pop("seed_tar")
        archive_dirs[browser_id] = item.pop("profile_archive_dir")
>>>>>>> 0258ae52

        # Copy items in sorted order
        dct = OrderedDict()
        dct[u"browser_id"] = browser_id
        for key in sorted(item.keys()):
            dct[key] = item[key]
        table_input.append(dct)

    key_dict = OrderedDict()
    counter = 0
    for key in table_input[0].keys():
        key_dict[key] = counter
        counter += 1
    config_str += "Keys:\n"
    config_str += json.dumps(key_dict, indent=2, separators=(",", ": "))
    config_str += "\n\n"
    config_str += tabulate(table_input, headers=key_dict)

    config_str += "\n\n========== JS Instrument Settings ==========\n"
    config_str += json.dumps(js_config, indent=2, separators=(',', ': '))

    config_str += "\n\n========== Input profile tar files ==========\n"
    if profile_all_none:
        config_str += "  No profile tar files specified"
    else:
        config_str += json.dumps(profile_dirs, indent=2, separators=(",", ": "))

    config_str += "\n\n========== Output (archive) profile dirs ==========\n"
    if archive_all_none:
        config_str += "  No profile archive directories specified"
    else:
        config_str += json.dumps(archive_dirs, indent=2, separators=(",", ": "))

    config_str += "\n\n"
    return config_str<|MERGE_RESOLUTION|>--- conflicted
+++ resolved
@@ -115,19 +115,9 @@
             archive_all_none = False
 
         # Separate out long profile directory strings
-<<<<<<< HEAD
-        profile_dirs[browser_id] = item.pop('seed_tar')
-        archive_dirs[browser_id] = item.pop('profile_archive_dir')
-        js_config[browser_id] = item.pop('js_instrument_settings')
-
-        try:
-            js_config[browser_id] = json.loads(js_config[browser_id])
-        except Exception:
-            pass
-=======
         profile_dirs[browser_id] = item.pop("seed_tar")
         archive_dirs[browser_id] = item.pop("profile_archive_dir")
->>>>>>> 0258ae52
+        js_config[browser_id] = item.pop("js_instrument_settings")
 
         # Copy items in sorted order
         dct = OrderedDict()
@@ -147,7 +137,7 @@
     config_str += tabulate(table_input, headers=key_dict)
 
     config_str += "\n\n========== JS Instrument Settings ==========\n"
-    config_str += json.dumps(js_config, indent=2, separators=(',', ': '))
+    config_str += json.dumps(js_config, indent=2, separators=(",", ": "))
 
     config_str += "\n\n========== Input profile tar files ==========\n"
     if profile_all_none:
