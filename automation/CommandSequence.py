--- conflicted
+++ resolved
@@ -174,14 +174,9 @@
         if not self.contains_get_or_browse:
             raise CommandExecutionError("No get or browse request preceding "
                                         "the dump page source command", self)
-<<<<<<< HEAD
-        command = ('RUN_CUSTOM_FUNCTION', function_handle, func_args)
+        command = Run_Custom_Function_Command(function_handle, func_args)
         self.commands_with_timeout.append((command, timeout))
 
     def mark_done(self):
         if self.callback is not None:
-            self.callback()
-=======
-        command = Run_Custom_Function_Command(function_handle, func_args)
-        self.commands_with_timeout.append((command, timeout))
->>>>>>> fcefcc87
+            self.callback()