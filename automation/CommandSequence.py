from typing import Any, Callable, List, NewType, Tuple

from .Errors import CommandExecutionError

Command = NewType('Command', Tuple[str, Any])


class CommandSequence:
    """A CommandSequence wraps a series of commands to be performed
    on a visit to one top-level site into one logical
    "site visit," keyed by a visit id. An example of a CommandSequence
    that visits a page and dumps cookies modified on that visit would be:

    sequence = CommandSequence(url)
    sequence.get()
    sequence.save_screenshot()
    task_manager.execute_command_sequence(sequence)

    CommandSequence guarantees that a series of commands will be performed
    by a single browser instance.

    NOTE: Command dump_flash_cookies will close
    the current tab - any command that relies on the page still being open,
    like save_screenshot, extract_links, or dump_page_source, should be
    called prior to that.
    """

    def __init__(self, url: str, reset: bool = False,
                 blocking: bool = False, retry_number: int = None,
                 site_rank: int = None, callback: Callable[[], None] = None):
        """Initialize command sequence.

        Parameters
        ----------
        url : string
            url of page visit the command sequence should execute on
        reset : bool, optional
            True if browser should clear state and restart after sequence
        blocking : bool, optional
            True if sequence should block parent process during execution
        retry_number : int, optional
            Integer denoting the number of attempts that have been made to
            execute this command. Will be saved in `crawl_history`.
        site_rank : int, optional
            Integer indicating the ranking of the page to visit, saved
            to `site_visits`
        """
        self.url = url
        self.reset = reset
        self.blocking = blocking
        self.retry_number = retry_number
        self.commands_with_timeout: List[Tuple[Command, int]] = []
        self.total_timeout = 0
        self.contains_get_or_browse = False
        self.site_rank = site_rank
        self.callback = callback

    def get(self, sleep=0, timeout=60):
        """ goes to a url """
        self.total_timeout += timeout
        command = ('GET', self.url, sleep)
        self.commands_with_timeout.append((command, timeout))
        self.contains_get_or_browse = True

    def browse(self, num_links=2, sleep=0, timeout=60):
        """ browse a website and visit <num_links> links on the page """
        self.total_timeout += timeout
        command = ('BROWSE', self.url, num_links, sleep)
        self.commands_with_timeout.append((command, timeout))
        self.contains_get_or_browse = True

    def dump_flash_cookies(self, timeout=60):
        """ dumps the local storage vectors (flash, localStorage, cookies) to db
        Side effect: closes the current tab."""
        self.total_timeout += timeout
        if not self.contains_get_or_browse:
            raise CommandExecutionError(
                "No get or browse request preceding "
                "the dump storage vectors command", self)
        command = ('DUMP_FLASH_COOKIES',)
        self.commands_with_timeout.append((command, timeout))

    def dump_profile(self, dump_folder, close_webdriver=False,
                     compress=True, timeout=120):
        """ dumps from the profile path to a given file (absolute path) """
        raise NotImplementedError(
            "Profile saving is currently unsupported. "
            "See: https://github.com/mozilla/OpenWPM/projects/2.")
        self.total_timeout += timeout
        command = ('DUMP_PROF', dump_folder, close_webdriver, compress)
        self.commands_with_timeout.append((command, timeout))

    def save_screenshot(self, suffix='', timeout=30):
        """Save a screenshot of the current viewport."""
        self.total_timeout += timeout
        if not self.contains_get_or_browse:
            raise CommandExecutionError("No get or browse request preceding "
                                        "the save screenshot command", self)
        command = ('SAVE_SCREENSHOT', suffix)
        self.commands_with_timeout.append((command, timeout))

    def screenshot_full_page(self, suffix='', timeout=30):
        """Save a screenshot of the entire page.

        NOTE: geckodriver v0.15 only supports viewport screenshots. To
        screenshot the entire page we scroll the page using javascript and take
        a viewport screenshot at each location. This method will save the
        parts and a stitched version in the `screenshot_path`. We only scroll
        vertically, so pages that are wider than the viewport will be clipped.
        See: https://github.com/mozilla/geckodriver/issues/570

        The screenshot produced will only include the area originally
        loaded at the start of the command. Sites which dynamically expand as
        the page is scrolled (i.e. infinite scroll) will only go as far as the
        original height.

        NOTE: In geckodriver v0.15 doing any scrolling (or having devtools
        open) seems to break element-only screenshots. So using this command
        will cause any future element-only screenshots to be mis-aligned
        """
        self.total_timeout += timeout
        if not self.contains_get_or_browse:
            raise CommandExecutionError("No get or browse request preceding "
                                        "the dump page source command", self)
        command = ('SCREENSHOT_FULL_PAGE', suffix)
        self.commands_with_timeout.append((command, timeout))

    def dump_page_source(self, suffix='', timeout=30):
        """Dumps rendered source of current page to 'sources' directory."""
        self.total_timeout += timeout
        if not self.contains_get_or_browse:
            raise CommandExecutionError("No get or browse request preceding "
                                        "the dump page source command", self)
        command = ('DUMP_PAGE_SOURCE', suffix)
        self.commands_with_timeout.append((command, timeout))

    def recursive_dump_page_source(self, suffix='', timeout=30):
        """Dumps rendered source of current page visit to 'sources' dir.
        Unlike `dump_page_source`, this includes iframe sources. Archive is
        stored in `manager_params['source_dump_path']` and is keyed by the
        current `visit_id` and top-level url. The source dump is a gzipped json
        file with the following structure:
        {
            'document_url': "http://example.com",
            'source': "<html> ... </html>",
            'iframes': {
                'frame_1': {'document_url': ...,
                            'source': ...,
                            'iframes: { ... }},
                'frame_2': {'document_url': ...,
                            'source': ...,
                            'iframes: { ... }},
                'frame_3': { ... }
            }
        }
        """
        self.total_timeout += timeout
        if not self.contains_get_or_browse:
            raise CommandExecutionError("No get or browse request preceding "
                                        "the dump page source command", self)
        command = ('RECURSIVE_DUMP_PAGE_SOURCE', suffix)
        self.commands_with_timeout.append((command, timeout))

    def run_custom_function(self, function_handle, func_args=(), timeout=30):
        """Run a custom by passing the function handle"""
        self.total_timeout += timeout
        if not self.contains_get_or_browse:
            raise CommandExecutionError("No get or browse request preceding "
                                        "the dump page source command", self)
        command = ('RUN_CUSTOM_FUNCTION', function_handle, func_args)
        self.commands_with_timeout.append((command, timeout))

<<<<<<< HEAD
    def markDone(self):
=======
    def mark_done(self):
>>>>>>> 9f66e39d
        if self.callback is not None:
            self.callback()<|MERGE_RESOLUTION|>--- conflicted
+++ resolved
@@ -170,10 +170,6 @@
         command = ('RUN_CUSTOM_FUNCTION', function_handle, func_args)
         self.commands_with_timeout.append((command, timeout))
 
-<<<<<<< HEAD
-    def markDone(self):
-=======
     def mark_done(self):
->>>>>>> 9f66e39d
         if self.callback is not None:
             self.callback()