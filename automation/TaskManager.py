--- conflicted
+++ resolved
@@ -7,11 +7,7 @@
 import time
 import traceback
 from queue import Empty as EmptyQueue
-<<<<<<< HEAD
-from typing import Any, Dict, List, Optional
-=======
 from typing import Any, Dict, List, Optional, Tuple
->>>>>>> f4cf9b64
 
 import psutil
 import tblib
@@ -19,11 +15,7 @@
 from .BrowserManager import Browser
 from .Commands.utils.webdriver_utils import parse_neterror
 from .CommandSequence import CommandSequence
-<<<<<<< HEAD
-from .DataAggregator import LocalAggregator, S3Aggregator
-=======
 from .DataAggregator import BaseAggregator, LocalAggregator, S3Aggregator
->>>>>>> f4cf9b64
 from .Errors import CommandExecutionError
 from .MPLogger import MPLogger
 from .SocketInterface import clientsocket
@@ -72,11 +64,7 @@
     def __init__(self, manager_params: Dict[str, Any],
                  browser_params: List[Dict[str, Any]],
                  process_watchdog: bool = False,
-<<<<<<< HEAD
-                 logger_kwargs: Dict[Any, Any] = {}):
-=======
                  logger_kwargs: Dict[Any, Any] = {}) -> None:
->>>>>>> f4cf9b64
         """Initialize the TaskManager with browser and manager config params
 
         Parameters
@@ -327,12 +315,8 @@
 
     # CRAWLER COMMAND CODE
 
-<<<<<<< HEAD
-    def _start_thread(self, browser, command_sequence):
-=======
     def _start_thread(self, browser: Browser,
                       command_sequence: CommandSequence) -> threading.Thread:
->>>>>>> f4cf9b64
         """  starts the command execution thread """
 
         # Check status flags before starting thread
@@ -344,10 +328,7 @@
         self._check_failure_status()
         visit_id = self.data_aggregator.get_next_visit_id()
         browser.set_visit_id(visit_id)
-<<<<<<< HEAD
         self.unsaved_command_sequences[visit_id] = command_sequence
-=======
->>>>>>> f4cf9b64
 
         self.sock.send(("site_visits", {
             "visit_id": visit_id,
@@ -364,7 +345,6 @@
         thread.start()
         return thread
 
-<<<<<<< HEAD
     def _mark_command_sequences_complete(self) -> None:
         """ Polls the data aggregator for saved records
             and calls their callbacks
@@ -380,23 +360,15 @@
                 for visit_id in visit_id_list:
                     self.unsaved_command_sequences.pop(visit_id).mark_done()
 
-    def _unpack_picked_error(self, pickled_error):
-=======
     def _unpack_picked_error(self, pickled_error: bytes) -> Tuple[str, str]:
->>>>>>> f4cf9b64
         """Unpacks `pickled_error` into and error `message` and `tb` string."""
         exc = pickle.loads(pickled_error)
         message = traceback.format_exception(*exc)[-1]
         tb = json.dumps(tblib.Traceback(exc[2]).to_dict())
         return message, tb
 
-<<<<<<< HEAD
-    def _issue_command(self, browser,
-                       command_sequence: CommandSequence):
-=======
     def _issue_command(self, browser: Browser,
                        command_sequence: CommandSequence) -> None:
->>>>>>> f4cf9b64
         """
         sends command tuple to the BrowserManager
         """
@@ -539,11 +511,7 @@
             browser.restart_required = False
 
     def execute_command_sequence(self, command_sequence: CommandSequence,
-<<<<<<< HEAD
-                                 index: Optional[int] = None):
-=======
                                  index: Optional[int] = None) -> None:
->>>>>>> f4cf9b64
         """
         parses command type and issues command(s) to the proper browser
         <index> specifies the type of command this is:
