--- conflicted
+++ resolved
@@ -3,7 +3,6 @@
 import logging
 import os
 import pickle
-import signal
 import threading
 import time
 import traceback
@@ -166,13 +165,6 @@
         callback_thread.daemon = True
         callback_thread.name = "OpenWPM-completion_handler"
         callback_thread.start()
-<<<<<<< HEAD
-
-        # Register signal listeners for shutdown
-        for sig in [signal.SIGTERM, signal.SIGINT]:
-            signal.signal(sig, lambda signal, frame: self.close())
-=======
->>>>>>> 9f66e39d
 
     def _initialize_browsers(self, browser_params):
         """ initialize the browser classes, each its unique set of params """
@@ -356,17 +348,10 @@
         while True:
             visit_id_list = self.data_aggregator.get_saved_visit_ids()
             if not visit_id_list:
-<<<<<<< HEAD
-                time.sleep(5)
-            else:
-                for visit_id in visit_id_list:
-                    self.unsaved_command_sequences.pop(visit_id).markDone()
-=======
                 time.sleep(1)
             else:
                 for visit_id in visit_id_list:
                     self.unsaved_command_sequences.pop(visit_id).mark_done()
->>>>>>> 9f66e39d
 
     def _unpack_picked_error(self, pickled_error):
         """Unpacks `pickled_error` into and error `message` and `tb` string."""
